<<<<<<< HEAD
<Project Sdk="Microsoft.Quantum.Sdk/0.12.20082515-beta">
=======
<Project Sdk="Microsoft.Quantum.Sdk/0.12.20082513">
>>>>>>> 75622b8f
  <PropertyGroup>
    <TargetFramework>netcoreapp3.1</TargetFramework>
    <PlatformTarget>x64</PlatformTarget>
    <IsPackable>false</IsPackable>
    <RootNamespace>Quantum.Kata.TruthTables</RootNamespace>
  </PropertyGroup>

  <ItemGroup>
<<<<<<< HEAD
    <PackageReference Include="Microsoft.Quantum.Xunit" Version="0.12.20082515-beta" />
=======
    <PackageReference Include="Microsoft.Quantum.Katas" Version="0.12.20082513" />
    <PackageReference Include="Microsoft.Quantum.Xunit" Version="0.12.20082513" />
>>>>>>> 75622b8f
    <PackageReference Include="Microsoft.NET.Test.Sdk" Version="16.3.0" />
    <PackageReference Include="xunit" Version="2.3.1" />
    <PackageReference Include="xunit.runner.visualstudio" Version="2.3.1" />
    <DotNetCliToolReference Include="dotnet-xunit" Version="2.3.1" />
  </ItemGroup>

  <ItemGroup>
    <None Include="README.md" />
  </ItemGroup>
</Project><|MERGE_RESOLUTION|>--- conflicted
+++ resolved
@@ -1,8 +1,4 @@
-<<<<<<< HEAD
-<Project Sdk="Microsoft.Quantum.Sdk/0.12.20082515-beta">
-=======
 <Project Sdk="Microsoft.Quantum.Sdk/0.12.20082513">
->>>>>>> 75622b8f
   <PropertyGroup>
     <TargetFramework>netcoreapp3.1</TargetFramework>
     <PlatformTarget>x64</PlatformTarget>
@@ -11,12 +7,8 @@
   </PropertyGroup>
 
   <ItemGroup>
-<<<<<<< HEAD
-    <PackageReference Include="Microsoft.Quantum.Xunit" Version="0.12.20082515-beta" />
-=======
     <PackageReference Include="Microsoft.Quantum.Katas" Version="0.12.20082513" />
     <PackageReference Include="Microsoft.Quantum.Xunit" Version="0.12.20082513" />
->>>>>>> 75622b8f
     <PackageReference Include="Microsoft.NET.Test.Sdk" Version="16.3.0" />
     <PackageReference Include="xunit" Version="2.3.1" />
     <PackageReference Include="xunit.runner.visualstudio" Version="2.3.1" />
