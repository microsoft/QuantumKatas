{
 "cells": [
  {
   "cell_type": "markdown",
   "metadata": {},
   "source": [
    "# Truth Tables Kata\n",
    "\n",
    "This kata provides an introduction into representing Boolean functions in terms of integers, in which each bit represents a truth value for some input assignment.\n",
    "\n",
    "* Boolean function manipulation based on integers is discussed in the book Hacker's Delight by Henry S. Warren.\n",
    "\n",
    "Each task is wrapped in one operation preceded by the description of the task.\n",
    "Your goal is to fill in the blank (marked with `// ...` comments)\n",
    "with some Q# code that solves the task. To verify your answer, run the cell using Ctrl+Enter (⌘+Enter on macOS)."
   ]
  },
  {
   "cell_type": "markdown",
   "metadata": {},
   "source": [
    "To begin, first prepare this notebook for execution (if you skip this step, you'll get \"Syntax does not match any known patterns\" error when you try to execute Q# code in the next cells):"
   ]
  },
  {
   "cell_type": "code",
   "execution_count": null,
   "metadata": {},
   "outputs": [],
   "source": [
<<<<<<< HEAD
    "%package Microsoft.Quantum.Katas::0.12.20082515-beta"
=======
    "%package Microsoft.Quantum.Katas::0.12.20082513"
>>>>>>> 75622b8f
   ]
  },
  {
   "cell_type": "markdown",
   "metadata": {},
   "source": [
    "> The package versions in the output of the cell above should always match. If you are running the Notebooks locally and the versions do not match, please install the IQ# version that matches the version of the `Microsoft.Quantum.Katas` package.\n",
    "> <details>\n",
    "> <summary><u>How to install the right IQ# version</u></summary>\n",
    "> For example, if the version of `Microsoft.Quantum.Katas` package above is 0.1.2.3, the installation steps are as follows:\n",
    ">\n",
    "> 1. Stop the kernel.\n",
    "> 2. Uninstall the existing version of IQ#:\n",
    ">        dotnet tool uninstall microsoft.quantum.iqsharp -g\n",
    "> 3. Install the matching version:\n",
    ">        dotnet tool install microsoft.quantum.iqsharp -g --version 0.1.2.3\n",
    "> 4. Reinstall the kernel:\n",
    ">        dotnet iqsharp install\n",
    "> 5. Restart the Notebook.\n",
    "> </details>\n"
   ]
  },
  {
   "cell_type": "markdown",
   "metadata": {},
   "source": [
    "This tutorial teaches you how to represent Boolean functions as\n",
    "integers.  We use the bits in the binary integer representation\n",
    "as truth values in the truth table of the Boolean function.\n",
    "\n",
    "Formally, a Boolean function is a function $f(x) : \\{0,1\\}^n \\rightarrow \\{0,1\\}$\n",
    "that takes an $n$-bit input, called input assignment, and produces\n",
    "a 1-bit output, called function value or truth value.\n",
    "\n",
    "We can think of an $n$-variable Boolean function as an integer with at\n",
    "least $2^n$ binary digits.  Each digit represents the truth value for\n",
    "each of the $2^n$ input assignments. The least-significant bit represents \n",
    "the assignment 00...00, the next one - 00...01, and so on, and \n",
    "the most-significant bit represents 11...11.\n",
    "\n",
    "In Q# we can use the `0b` prefix to specify integers in binary notation,\n",
    "which is useful when describing the truth table of a Boolean function.\n",
    "For example, the truth table of the 2-input function ($x_1 \\wedge x_2$) can be\n",
    "represented by the integer `0b1000 = 8`.\n",
    "\n",
    "Here is how you would get this representation: \n",
    "\n",
    "<table style=\"border:1px solid\">\n",
    "  <col width=50>\n",
    "  <col width=50>\n",
    "  <col width=100>\n",
    "  <col width=150>\n",
    "  <tr>\n",
    "    <th style=\"text-align:center; border:1px solid\">$x_2$</th>\n",
    "    <th style=\"text-align:center; border:1px solid\">$x_1$</th>\n",
    "    <th style=\"text-align:center; border:1px solid\">$f(x_1, x_2)$</th>\n",
    "    <th style=\"text-align:center; border:1px solid\">Bit of the truth table</th>\n",
    "  </tr>    \n",
    "  <tr>\n",
    "    <td style=\"text-align:center; border:1px solid\">0</td>\n",
    "    <td style=\"text-align:center; border:1px solid\">0</td>\n",
    "    <td style=\"text-align:center; border:1px solid\">0</td>\n",
    "    <td style=\"text-align:center; border:1px solid\">Least significant</td>\n",
    "  </tr>    \n",
    "  <tr>\n",
    "    <td style=\"text-align:center; border:1px solid\">0</td>\n",
    "    <td style=\"text-align:center; border:1px solid\">1</td>\n",
    "    <td style=\"text-align:center; border:1px solid\">0</td>\n",
    "    <td style=\"text-align:center; border:1px solid\"></td>\n",
    "  </tr>    \n",
    "  <tr>\n",
    "    <td style=\"text-align:center; border:1px solid\">1</td>\n",
    "    <td style=\"text-align:center; border:1px solid\">0</td>\n",
    "    <td style=\"text-align:center; border:1px solid\">0</td>\n",
    "    <td style=\"text-align:center; border:1px solid\"></td>\n",
    "  </tr>    \n",
    "  <tr>\n",
    "    <td style=\"text-align:center; border:1px solid\">1</td>\n",
    "    <td style=\"text-align:center; border:1px solid\">1</td>\n",
    "    <td style=\"text-align:center; border:1px solid\">1</td>\n",
    "    <td style=\"text-align:center; border:1px solid\">Most significant</td>\n",
    "  </tr>    \n",
    "</table>\n",
    "\n",
    "Since the number of bits in a Q# integer is always the same, we need to\n",
    "specify the number of variables explicitly.  Therefore, it makes sense\n",
    "to introduce a user defined type for truth tables. \n",
    "Here is its definition:\n",
    "\n",
    "    newtype TruthTable = (bits : Int, numVars : Int);"
   ]
  },
  {
   "cell_type": "markdown",
   "metadata": {},
   "source": [
    "### Task 1. Projective functions (elementary variables)\n",
    "**Goal:** \n",
    "Describe the three projective functions $x_1$, $x_2$, $x_3$ as 3-input\n",
    "functions, represented by integers.  Note that we follow the\n",
    "convention that $x_1$ is the least-significant input.\n",
    "\n",
    "> **Example:** \n",
    "The function $x_1$ (least-significant input) is given as an\n",
    "example.  The function is true for assignments 001, 011, 101,\n",
    "and 111."
   ]
  },
  {
   "cell_type": "code",
   "execution_count": null,
   "metadata": {},
   "outputs": [],
   "source": [
    "%kata T1_ProjectiveTruthTables_Test \n",
    "\n",
    "open Quantum.Kata.TruthTables;\n",
    "\n",
    "function ProjectiveTruthTables () : (TruthTable, TruthTable, TruthTable) {\n",
    "    let x1 = TruthTable(0b10101010, 3);\n",
    "    let x2 = TruthTable(0, 0);           // Update the value of $x_2$ ...\n",
    "    let x3 = TruthTable(0, 0);           // Update the value of $x_3$ ...\n",
    "\n",
    "    return (x1, x2, x3);\n",
    "}"
   ]
  },
  {
   "cell_type": "markdown",
   "metadata": {},
   "source": [
    "### Task 2. Compute AND of two truth tables\n",
    "**Goal:** \n",
    "Compute a truth table that computes the conjunction (AND)\n",
    "of two truth tables.  Find a way to perform the computation\n",
    "directly on the integer representations of the truth tables,\n",
    "i.e., without accessing the bits individually.\n",
    "\n",
    "<br/>\n",
    "<details>\n",
    "  <summary><b>Need a hint? Click here</b></summary>\n",
    "You can use bit-wise operations in Q# for this task.  See\n",
    "<a href=\"https://docs.microsoft.com/quantum/language/expressions#numeric-expressions\">Q# Numeric Expressions</a>.\n",
    "</details>"
   ]
  },
  {
   "cell_type": "code",
   "execution_count": null,
   "metadata": {},
   "outputs": [],
   "source": [
    "%kata T2_TTAnd_Test \n",
    "\n",
    "open Quantum.Kata.TruthTables;\n",
    "\n",
    "function TTAnd (tt1 : TruthTable, tt2 : TruthTable) : TruthTable {\n",
    "    // ...\n",
    "}"
   ]
  },
  {
   "cell_type": "markdown",
   "metadata": {},
   "source": [
    "### Task 3. Compute OR of two truth tables\n",
    "**Goal:** \n",
    "Compute a truth table that computes the disjunction (OR)\n",
    "of two truth tables."
   ]
  },
  {
   "cell_type": "code",
   "execution_count": null,
   "metadata": {},
   "outputs": [],
   "source": [
    "%kata T3_TTOr_Test \n",
    "\n",
    "open Quantum.Kata.TruthTables;\n",
    "\n",
    "function TTOr (tt1 : TruthTable, tt2 : TruthTable) : TruthTable {\n",
    "    // ...\n",
    "}"
   ]
  },
  {
   "cell_type": "markdown",
   "metadata": {},
   "source": [
    "### Task 4. Compute XOR of two truth tables\n",
    "**Goal:** \n",
    "Compute a truth table that computes the exclusive-OR (XOR)\n",
    "of two truth tables."
   ]
  },
  {
   "cell_type": "code",
   "execution_count": null,
   "metadata": {},
   "outputs": [],
   "source": [
    "%kata T4_TTXor_Test \n",
    "\n",
    "open Quantum.Kata.TruthTables;\n",
    "\n",
    "function TTXor (tt1 : TruthTable, tt2 : TruthTable) : TruthTable {\n",
    "    // ...\n",
    "}"
   ]
  },
  {
   "cell_type": "markdown",
   "metadata": {},
   "source": [
    "### Task 5. Compute NOT of a truth table\n",
    "**Goal:** \n",
    "Compute a truth table that computes negation of a truth\n",
    "table.\n",
    "\n",
    "<br/>\n",
    "<details>\n",
    "  <summary><b>Need a hint? Click here</b></summary>\n",
    "Be careful not to set bits in the integer that are out-of-range\n",
    "in the truth table.\n",
    "</details>\n"
   ]
  },
  {
   "cell_type": "code",
   "execution_count": null,
   "metadata": {},
   "outputs": [],
   "source": [
    "%kata T5_TTNot_Test \n",
    "\n",
    "open Quantum.Kata.TruthTables;\n",
    "\n",
    "function TTNot (tt : TruthTable) : TruthTable {\n",
    "    // ...\n",
    "}"
   ]
  },
  {
   "cell_type": "markdown",
   "metadata": {},
   "source": [
    "### Task 6. Build if-then-else truth table\n",
    "**Goal:** \n",
    "Compute the truth table of the if-then-else function `ttCond ? ttThen | ttElse`\n",
    "(`if ttCond then ttThen else ttElse`) by making use of the truth table operations\n",
    "defined in the previous four tasks."
   ]
  },
  {
   "cell_type": "code",
   "execution_count": null,
   "metadata": {},
   "outputs": [],
   "source": [
    "%kata T6_IfThenElseTruthTable_Test \n",
    "\n",
    "open Quantum.Kata.TruthTables;\n",
    "\n",
    "function TTIfThenElse (ttCond : TruthTable, ttThen : TruthTable, ttElse : TruthTable) : TruthTable {\n",
    "    // ...\n",
    "}"
   ]
  },
  {
   "cell_type": "markdown",
   "metadata": {},
   "source": [
    "### Task 7. Find all true input assignments in a truth table\n",
    "**Goal:** \n",
    "Return an array that contains all input assignments in a truth table\n",
    "that have a true truth value.  These input assignments are called minterms.\n",
    "The order of assignments in the return does not matter.\n",
    "\n",
    "> You could make use of Q# library functions to implement this operation in a\n",
    "single return statement without implementing any helper operations. Useful\n",
    "Q# library functions to complete this task are `Mapped`, `Filtered`, `Compose`,\n",
    "`Enumerated`, `IntAsBoolArray`, `EqualB`, `Fst`, and `Snd`.\n",
    "\n",
    "> **Example:**\n",
    "The truth table of 2-input OR is `0b1110`, i.e., its minterms are `[1, 2, 3]`."
   ]
  },
  {
   "cell_type": "code",
   "execution_count": null,
   "metadata": {},
   "outputs": [],
   "source": [
    "%kata T7_AllMinterms_Test \n",
    "\n",
    "open Quantum.Kata.TruthTables;\n",
    "\n",
    "function AllMinterms (tt : TruthTable) : Int[] {\n",
    "    // ...\n",
    "}"
   ]
  },
  {
   "cell_type": "markdown",
   "metadata": {},
   "source": [
    "### Task 8. Apply truth table as a quantum operation\n",
    "**Goal:** \n",
    "Apply the X operation on the target qubit, if and only if\n",
    "the classical state of the controls is a minterm of the truth table."
   ]
  },
  {
   "cell_type": "code",
   "execution_count": null,
   "metadata": {},
   "outputs": [],
   "source": [
    "%kata T8_ApplyFunction_Test \n",
    "\n",
    "open Quantum.Kata.TruthTables;\n",
    "\n",
    "operation ApplyXControlledOnFunction (tt : TruthTable, controls : Qubit[], target : Qubit) : Unit is Adj {\n",
    "    // ...\n",
    "}"
   ]
  }
 ],
 "metadata": {
  "kernelspec": {
   "display_name": "Q#",
   "language": "qsharp",
   "name": "iqsharp"
  },
  "language_info": {
   "file_extension": ".qs",
   "mimetype": "text/x-qsharp",
   "name": "qsharp",
   "version": "0.4"
  }
 },
 "nbformat": 4,
 "nbformat_minor": 2
}<|MERGE_RESOLUTION|>--- conflicted
+++ resolved
@@ -28,11 +28,7 @@
    "metadata": {},
    "outputs": [],
    "source": [
-<<<<<<< HEAD
-    "%package Microsoft.Quantum.Katas::0.12.20082515-beta"
-=======
     "%package Microsoft.Quantum.Katas::0.12.20082513"
->>>>>>> 75622b8f
    ]
   },
   {
