<Project Sdk="Microsoft.NET.Sdk">

  <PropertyGroup>
    <TargetFramework>netstandard2.1</TargetFramework>
    <PlatformTarget>x64</PlatformTarget>
  </PropertyGroup>

  <PropertyGroup>
    <Authors>Microsoft</Authors>
    <Description>Microsoft's Quantum Katas support.</Description>
    <Copyright>© Microsoft Corporation. All rights reserved.</Copyright>
    <PackageReleaseNotes>See: https://docs.microsoft.com/en-us/quantum/relnotes/</PackageReleaseNotes>
    <PackageLicenseUrl>https://github.com/Microsoft/QuantumKatas/raw/master/LICENSE</PackageLicenseUrl>
    <PackageProjectUrl>https://github.com/Microsoft/QuantumKatas/tree/master/Microsoft.Quantum.Katas</PackageProjectUrl>
    <PackageIcon>qdk-nuget-icon.png</PackageIcon>
    <PackageTags>Quantum Q# Qsharp</PackageTags>
  </PropertyGroup>

  <ItemGroup>
<<<<<<< HEAD
    <PackageReference Include="Microsoft.Quantum.IQSharp.Jupyter" Version="0.12.20082515-beta" />
=======
    <PackageReference Include="Microsoft.Quantum.IQSharp.Jupyter" Version="0.12.20082513" />
>>>>>>> 75622b8f
  </ItemGroup>

  <ItemGroup>
    <ProjectReference Include="..\Common\Common.csproj" PrivateAssets="all" />
    <BuildOutputInPackage Include="..\Common\bin\$(Configuration)\netstandard2.1\Microsoft.Quantum.Katas.Common.dll" />
  </ItemGroup>

  <ItemGroup>
    <Compile Include="..\Common\DelaySign.cs" Link="DelaySign.cs" />
  </ItemGroup>

  <ItemGroup>
    <None Include="..\..\scripts\assets\qdk-nuget-icon.png" Pack="true" Visible="false" PackagePath="" />
  </ItemGroup>

</Project><|MERGE_RESOLUTION|>--- conflicted
+++ resolved
@@ -17,11 +17,7 @@
   </PropertyGroup>
 
   <ItemGroup>
-<<<<<<< HEAD
-    <PackageReference Include="Microsoft.Quantum.IQSharp.Jupyter" Version="0.12.20082515-beta" />
-=======
     <PackageReference Include="Microsoft.Quantum.IQSharp.Jupyter" Version="0.12.20082513" />
->>>>>>> 75622b8f
   </ItemGroup>
 
   <ItemGroup>
