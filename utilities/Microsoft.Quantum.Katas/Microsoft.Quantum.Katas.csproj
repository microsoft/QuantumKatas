﻿<Project Sdk="Microsoft.NET.Sdk">

  <PropertyGroup>
    <TargetFramework>netstandard2.1</TargetFramework>
    <PlatformTarget>x64</PlatformTarget>
  </PropertyGroup>

  <PropertyGroup>
    <Authors>Microsoft</Authors>
    <Description>Microsoft's Quantum Katas support.</Description>
    <Copyright>© Microsoft Corporation. All rights reserved.</Copyright>
    <PackageReleaseNotes>See: https://docs.microsoft.com/azure/quantum/qdk-relnotes</PackageReleaseNotes>
    <PackageLicenseUrl>https://github.com/Microsoft/QuantumKatas/raw/main/LICENSE</PackageLicenseUrl>
    <PackageProjectUrl>https://github.com/Microsoft/QuantumKatas/tree/main/Microsoft.Quantum.Katas</PackageProjectUrl>
    <PackageIcon>qdk-nuget-icon.png</PackageIcon>
    <PackageTags>Quantum Q# Qsharp</PackageTags>
  </PropertyGroup>

  <ItemGroup>
<<<<<<< HEAD
    <PackageReference Include="Microsoft.Quantum.IQSharp.Jupyter" Version="0.23.198514-beta" PrivateAssets="All" />
=======
    <PackageReference Include="Microsoft.Quantum.IQSharp.Jupyter" Version="0.23.195983" PrivateAssets="All" />
>>>>>>> d3496305
  </ItemGroup>

  <ItemGroup>
    <ProjectReference Include="..\Common\Common.csproj" PrivateAssets="all" />
    <BuildOutputInPackage Include="..\Common\bin\$(Configuration)\netstandard2.1\Microsoft.Quantum.Katas.Common.dll" />
  </ItemGroup>

  <ItemGroup>
    <Compile Include="..\Common\DelaySign.cs" Link="DelaySign.cs" />
  </ItemGroup>

  <ItemGroup>
    <None Include="..\..\scripts\assets\qdk-nuget-icon.png" Pack="true" Visible="false" PackagePath="" />
  </ItemGroup>

</Project><|MERGE_RESOLUTION|>--- conflicted
+++ resolved
@@ -17,11 +17,7 @@
   </PropertyGroup>
 
   <ItemGroup>
-<<<<<<< HEAD
     <PackageReference Include="Microsoft.Quantum.IQSharp.Jupyter" Version="0.23.198514-beta" PrivateAssets="All" />
-=======
-    <PackageReference Include="Microsoft.Quantum.IQSharp.Jupyter" Version="0.23.195983" PrivateAssets="All" />
->>>>>>> d3496305
   </ItemGroup>
 
   <ItemGroup>
