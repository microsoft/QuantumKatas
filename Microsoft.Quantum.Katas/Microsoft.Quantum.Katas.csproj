--- conflicted
+++ resolved
@@ -17,15 +17,9 @@
   </PropertyGroup>
 
   <ItemGroup>
-<<<<<<< HEAD
-    <PackageReference Include="Microsoft.Jupyter.Core" Version="1.1.12077" />
+    <PackageReference Include="Microsoft.Jupyter.Core" Version="1.1.13141" />
     <PackageReference Include="Microsoft.Quantum.Development.Kit" Version="0.5.1904.1302" />
     <PackageReference Include="Microsoft.Quantum.IQSharp.Core" Version="0.5.1904.1302" />
-=======
-    <PackageReference Include="Microsoft.Jupyter.Core" Version="1.1.13141" />
-    <PackageReference Include="Microsoft.Quantum.Development.Kit" Version="0.5.1904.304" />
-    <PackageReference Include="Microsoft.Quantum.IQSharp.Core" Version="0.5.1904.304" />
->>>>>>> 82b3b236
   </ItemGroup>
   
 </Project>