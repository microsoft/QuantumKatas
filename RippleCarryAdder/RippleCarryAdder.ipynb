{
 "cells": [
  {
   "cell_type": "markdown",
   "metadata": {},
   "source": [
    "# Ripple Carry Adder Kata\n",
    "\n",
    "The **Ripple Carry Adder** quantum kata is a series of exercises designed\n",
    "to get you familiar with ripple carry addition on a quantum computer.\n",
    "\n",
    "* The simplest quantum adder, covered in part I, closely mirrors its classical counterpart,\n",
    "using the same basic components and the same algorithm.\n",
    "* Part II explores building an in-place adder.\n",
    "* A more complex version of an in-place adder covered in part III of the kata uses a different algorithm\n",
    "to reduce the number of ancillary qubits needed.\n",
    "* Finally, part IV covers building an in-place quantum subtractor.\n",
    "\n",
    "It is recommended to complete the [BasicGates kata](./../BasicGates/BasicGates.ipynb) before this one to get familiar with the basic gates used in quantum computing. The list of basic gates available in Q# can be found at [Microsoft.Quantum.Intrinsic](https://docs.microsoft.com/qsharp/api/qsharp/microsoft.quantum.intrinsic). For the syntax of flow control statements in Q#, see [the Q# documentation](https://docs.microsoft.com/quantum/language/statements#control-flow).\n",
    "\n",
    "Each task is wrapped in one operation preceded by the description of the task.\n",
    "Your goal is to fill in the blank (marked with // ... comments)\n",
    "with some Q# code that solves the task. To verify your answer, run the cell using Ctrl+Enter (⌘+Enter on macOS).\n",
    "\n",
    "Within each section, tasks are given in approximate order of increasing difficulty; harder ones are marked with asterisks."
   ]
  },
  {
   "cell_type": "markdown",
   "metadata": {},
   "source": [
    "To begin, first prepare this notebook for execution (if you skip the first step, you'll get \"Syntax does not match any known patterns\" error when you try to execute Q# code in the next cells; if you skip the second step, you'll get \"Invalid kata name\" error):"
   ]
  },
  {
   "cell_type": "code",
   "execution_count": null,
   "metadata": {},
   "outputs": [],
   "source": [
    "%package Microsoft.Quantum.Katas::0.12.20082513"
   ]
  },
  {
   "cell_type": "markdown",
   "metadata": {},
   "source": [
    "> The package versions in the output of the cell above should always match. If you are running the Notebooks locally and the versions do not match, please install the IQ# version that matches the version of the `Microsoft.Quantum.Katas` package.\n",
    "> <details>\n",
    "> <summary><u>How to install the right IQ# version</u></summary>\n",
    "> For example, if the version of `Microsoft.Quantum.Katas` package above is 0.1.2.3, the installation steps are as follows:\n",
    ">\n",
    "> 1. Stop the kernel.\n",
    "> 2. Uninstall the existing version of IQ#:\n",
    ">        dotnet tool uninstall microsoft.quantum.iqsharp -g\n",
    "> 3. Install the matching version:\n",
    ">        dotnet tool install microsoft.quantum.iqsharp -g --version 0.1.2.3\n",
    "> 4. Reinstall the kernel:\n",
    ">        dotnet iqsharp install\n",
    "> 5. Restart the Notebook.\n",
    "> </details>"
   ]
  },
  {
   "cell_type": "code",
   "execution_count": null,
   "metadata": {},
   "outputs": [],
   "source": [
    "%workspace reload"
   ]
  },
  {
   "cell_type": "markdown",
   "metadata": {},
   "source": [
    "## Part I. Simple Adder Outputting to Empty Qubits\n",
    "\n",
    "\n",
    "### Theory\n",
    "\n",
    "* [Classical binary adder on Wikipedia](https://en.wikipedia.org/wiki/Adder_(electronics)).\n",
    "* Part 2 of the [paper on quantum binary addition](https://arxiv.org/pdf/quant-ph/0008033.pdf) by Thomas G. Draper explains how to adapt the classical adder to a quantum environment."
   ]
  },
  {
   "cell_type": "markdown",
   "metadata": {},
   "source": [
    "### Task 1.1. Summation of two bits\n",
    "\n",
    "**Inputs:**\n",
    "\n",
    "  1. qubit `a` in an arbitrary state $|\\phi\\rangle$,  \n",
    "  2. qubit `b` in an arbitrary state $|\\psi\\rangle$,  \n",
    "  3. qubit `sum` in state $|0\\rangle$.\n",
    "\n",
    "**Goal:** Transform the `sum` qubit into the lowest bit of the binary sum of $\\phi$ and $\\psi$.\n",
    "\n",
    "* $|0\\rangle + |0\\rangle \\to |0\\rangle$\n",
    "* $|0\\rangle + |1\\rangle \\to |1\\rangle$\n",
    "* $|1\\rangle + |0\\rangle \\to |1\\rangle$\n",
    "* $|1\\rangle + |1\\rangle \\to |0\\rangle$\n",
    "\n",
    "Any superposition should map appropriately. \n",
    "\n",
    "**Example:** (Recall that $|+\\rangle = \\frac{1}{\\sqrt{2}}(|0\\rangle + |1\\rangle)$, $|-\\rangle = \\frac{1}{\\sqrt{2}}(|0\\rangle - |1\\rangle)$)\n",
    "\n",
    "$|+\\rangle \\otimes |-\\rangle \\otimes |0\\rangle \\to \\frac{1}{2}(|000\\rangle + |101\\rangle - |011\\rangle - |110\\rangle)$"
   ]
  },
  {
   "cell_type": "code",
   "execution_count": null,
   "metadata": {},
   "outputs": [],
   "source": [
    "%kata T11_LowestBitSum_Test\n",
    "\n",
    "operation LowestBitSum (a : Qubit, b : Qubit, sum : Qubit) : Unit is Adj {\n",
    "    // ...\n",
    "}"
   ]
  },
  {
   "cell_type": "markdown",
   "metadata": {},
   "source": [
    "### Task 1.2. Carry of two bits\n",
    "\n",
    "**Inputs:**\n",
    "\n",
    "  1. qubit `a` in an arbitrary state $|\\phi\\rangle$,\n",
    "  2. qubit `b` in an arbitrary state $|\\psi\\rangle$,\n",
    "  3. qubit `carry` in state $|0\\rangle$.\n",
    "\n",
    "**Goal:** Set the `carry` qubit to $|1\\rangle$ if the binary sum of $\\phi$ and $\\psi$ produces a carry.\n",
    "\n",
    "* $|0\\rangle$ and $|0\\rangle \\to |0\\rangle$\n",
    "* $|0\\rangle$ and $|1\\rangle \\to |0\\rangle$\n",
    "* $|1\\rangle$ and $|0\\rangle \\to |0\\rangle$\n",
    "* $|1\\rangle$ and $|1\\rangle \\to |1\\rangle$\n",
    "\n",
    "Any superposition should map appropriately. \n",
    "\n",
    "**Example:**\n",
    "\n",
    "$|+\\rangle \\otimes |-\\rangle \\otimes |0\\rangle \\to \\frac{1}{2}(|000\\rangle + |100\\rangle - |010\\rangle - |111\\rangle)$"
   ]
  },
  {
   "cell_type": "code",
   "execution_count": null,
   "metadata": {},
   "outputs": [],
   "source": [
    "%kata T12_LowestBitCarry_Test\n",
    "\n",
    "operation LowestBitCarry (a : Qubit, b : Qubit, carry : Qubit) : Unit is Adj {\n",
    "    // ...\n",
    "}"
   ]
  },
  {
   "cell_type": "markdown",
   "metadata": {},
   "source": [
    "### Task 1.3. One-bit adder\n",
    "\n",
    "**Inputs:**\n",
    "\n",
    "  1. qubit `a` in an arbitrary state $|\\phi\\rangle$,\n",
    "  2. qubit `b` in an arbitrary state $|\\psi\\rangle$,\n",
    "  3. two qubits `sum` and `carry` in state $|0\\rangle$.\n",
    "\n",
    "**Goals:**\n",
    "\n",
    "* Transform the `sum` qubit into the lowest bit of the binary sum of $\\phi$ and $\\psi$.\n",
    "* Transform the `carry` qubit into the carry bit produced by that sum."
   ]
  },
  {
   "cell_type": "code",
   "execution_count": null,
   "metadata": {},
   "outputs": [],
   "source": [
    "%kata T13_OneBitAdder_Test\n",
    "\n",
    "operation OneBitAdder (a : Qubit, b : Qubit, sum : Qubit, carry : Qubit) : Unit is Adj {\n",
    "    // ...\n",
    "}"
   ]
  },
  {
   "cell_type": "markdown",
   "metadata": {},
   "source": [
    "### Task 1.4. Summation of 3 bits\n",
    "\n",
    "**Inputs:**\n",
    "\n",
    "  1. qubit `a` in an arbitrary state $|\\phi\\rangle$,\n",
    "  2. qubit `b` in an arbitrary state $|\\psi\\rangle$,\n",
    "  3. qubit `carryin` in an arbitrary state $|\\omega\\rangle$,\n",
    "  4. qubit `sum` in state $|0\\rangle$.\n",
    "\n",
    "**Goal:** Transform the `sum` qubit into the lowest bit of the binary sum of $\\phi$, $\\psi$ and $\\omega$."
   ]
  },
  {
   "cell_type": "code",
   "execution_count": null,
   "metadata": {},
   "outputs": [],
   "source": [
    "%kata T14_HighBitSum_Test\n",
    "\n",
    "operation HighBitSum (a : Qubit, b : Qubit, carryin : Qubit, sum : Qubit) : Unit is Adj {\n",
    "    // ...\n",
    "}"
   ]
  },
  {
   "cell_type": "markdown",
   "metadata": {},
   "source": [
    "### Task 1.5. Carry of 3 bits\n",
    "\n",
    "**Inputs:**\n",
    "\n",
    "  1. qubit `a` in an arbitrary state $|\\phi\\rangle$,\n",
    "  2. qubit `b` in an arbitrary state $|\\psi\\rangle$,\n",
    "  3. qubit `carryin` in an arbitrary state $|\\omega\\rangle$,\n",
    "  4. qubit `carryout` in state $|0\\rangle$.\n",
    "\n",
    "**Goal:** Transform the `carryout` qubit into the carry bit produced by the sum of $\\phi$, $\\psi$ and $\\omega$."
   ]
  },
  {
   "cell_type": "code",
   "execution_count": null,
   "metadata": {},
   "outputs": [],
   "source": [
    "%kata T15_HighBitCarry_Test\n",
    "\n",
    "operation HighBitCarry (a : Qubit, b : Qubit, carryin : Qubit, carryout : Qubit) : Unit is Adj {\n",
    "    // ...\n",
    "}"
   ]
  },
  {
   "cell_type": "markdown",
   "metadata": {},
   "source": [
    "### Task 1.6. Two-bit adder\n",
    "\n",
    "**Inputs:**\n",
    "\n",
    "  1. two-qubit register `a` in an arbitrary state $|\\phi\\rangle$,\n",
    "  2. two-qubit register `b` in an arbitrary state $|\\psi\\rangle$,\n",
    "  3. two-qubit register `sum` in state $|00\\rangle$,\n",
    "  4. qubit `carry` in state $|0\\rangle$.\n",
    "\n",
    "**Goals:**\n",
    "\n",
    "* Transform the `sum` register into the binary sum (little-endian) of $\\phi$ and $\\psi$.\n",
    "* Transform the `carry` qubit into the carry bit produced by that sum.\n",
    "\n",
    "> All registers in this kata are in **little-endian** order.\n",
    "> This means that they have the least significant bit first, followed by the next least significant, and so on.\n",
    ">\n",
    "> In this exercise, for example, $1$ would be represented as $|10\\rangle$, and $2$ as $|01\\rangle$.\n",
    ">\n",
    "> The sum of $|10\\rangle$ and $|11\\rangle$ would be $|001\\rangle$, with the last qubit being the carry qubit.\n",
    "\n",
    "<br/>\n",
    "<details>\n",
    "    <summary><b>Need a hint? Click here</b></summary>\n",
    "    Don't forget that you can allocate extra qubits.\n",
    "</details>"
   ]
  },
  {
   "cell_type": "code",
   "execution_count": null,
   "metadata": {},
   "outputs": [],
   "source": [
    "%kata T16_TwoBitAdder_Test\n",
    "\n",
    "operation TwoBitAdder (a : Qubit[], b : Qubit[], sum : Qubit[], carry : Qubit) : Unit is Adj {\n",
    "    // ...\n",
    "}"
   ]
  },
  {
   "cell_type": "markdown",
   "metadata": {},
   "source": [
    "### Task 1.7. N-bit adder\n",
    "\n",
    "**Inputs:**\n",
    "\n",
    "  1. $N$-qubit register `a` in an arbitrary state $|\\phi\\rangle$,\n",
    "  2. $N$-qubit register `b` in an arbitrary state $|\\psi\\rangle$,\n",
    "  3. $N$-qubit register `sum` in state $|0...0\\rangle$,\n",
    "  4. qubit `carry` in state $|0\\rangle$.\n",
    "\n",
    "**Goals:**\n",
    "\n",
    "* Transform the `sum` register into the binary sum (little-endian) of $\\phi$ and $\\psi$.\n",
    "* Transform the `carry` qubit into the carry bit produced by that sum.\n",
    "\n",
    "**Challenge:**\n",
    "\n",
    "Can you do this without allocating extra qubits?"
   ]
  },
  {
   "cell_type": "code",
   "execution_count": null,
   "metadata": {},
   "outputs": [],
   "source": [
    "%kata T17_ArbitraryAdder_Test\n",
    "\n",
    "operation ArbitraryAdder (a : Qubit[], b : Qubit[], sum : Qubit[], carry : Qubit) : Unit is Adj {\n",
    "    // ...\n",
    "}"
   ]
  },
  {
   "cell_type": "markdown",
   "metadata": {},
   "source": [
    "## Part II. Simple In-place Adder\n",
    "\n",
    "The adder from the previous section requires empty qubits to accept the result.\n",
    "This section adapts the previous adder to calculate the sum in-place,\n",
    "that is, to reuse one of the numerical inputs for storing the output."
   ]
  },
  {
   "cell_type": "markdown",
   "metadata": {},
   "source": [
    "### Task 2.1. In-place summation of two bits\n",
    "\n",
    "**Inputs:**\n",
    "\n",
    "  1. qubit `a` in an arbitrary state $|\\phi\\rangle$,\n",
    "  2. qubit `b` in an arbitrary state $|\\psi\\rangle$.\n",
    "\n",
    "**Goals:**\n",
    "\n",
    "* Transform qubit `b` into the lowest bit of the sum of $\\phi$ and $\\psi$.\n",
    "* Leave qubit `a` unchanged."
   ]
  },
  {
   "cell_type": "code",
   "execution_count": null,
   "metadata": {},
   "outputs": [],
   "source": [
    "%kata T21_LowestBitSumInPlace_Test\n",
    "\n",
    "operation LowestBitSumInPlace (a : Qubit, b : Qubit) : Unit is Adj {\n",
    "    // ...\n",
    "}"
   ]
  },
  {
   "cell_type": "markdown",
   "metadata": {},
   "source": [
    "> Can we re-use one of the input bits to calculate the carry in-place as well? Why or why not?"
   ]
  },
  {
   "cell_type": "markdown",
   "metadata": {},
   "source": [
    "### Task 2.2. In-place one-bit adder\n",
    "\n",
    "**Inputs:**\n",
    "\n",
    "  1. qubit `a` in an arbitrary state $|\\phi\\rangle$,\n",
    "  2. qubit `b` in an arbitrary state $|\\psi\\rangle$,\n",
    "  3. qubit `carry` in state $|0\\rangle$.\n",
    "\n",
    "**Goals:**\n",
    "\n",
    "* Transform the `carry` qubit into the carry bit from the addition of $\\phi$ and $\\psi$.\n",
    "* Transform qubit `b` into the lowest bit of $\\phi + \\psi$.\n",
    "* Leave qubit `a` unchanged.\n",
    "\n",
    "<br/>\n",
    "<details>\n",
    "    <summary><b>Need a hint? Click here</b></summary>\n",
    "    Think very carefully about the order in which you apply the operations.\n",
    "</details>"
   ]
  },
  {
   "cell_type": "code",
   "execution_count": null,
   "metadata": {},
   "outputs": [],
   "source": [
    "%kata T22_OneBitAdderInPlace_Test\n",
    "\n",
    "operation OneBitAdderInPlace (a : Qubit, b : Qubit, carry : Qubit) : Unit is Adj {\n",
    "    // ...\n",
    "}"
   ]
  },
  {
   "cell_type": "markdown",
   "metadata": {},
   "source": [
    "### Task 2.3. In-place summation of three bits\n",
    "\n",
    "**Inputs:**\n",
    "\n",
    "  1. qubit `a` in an arbitrary state $|\\phi\\rangle$,\n",
    "  2. qubit `b` in an arbitrary state $|\\psi\\rangle$,\n",
    "  3. qubit `carryin` in an arbitrary state $|\\omega\\rangle$.\n",
    "\n",
    "**Goals:**\n",
    "\n",
    "* Transform qubit `b` into the lowest bit from the sum $\\phi + \\psi + \\omega$.\n",
    "* Leave qubits `a` and `carryin` unchanged."
   ]
  },
  {
   "cell_type": "code",
   "execution_count": null,
   "metadata": {},
   "outputs": [],
   "source": [
    "%kata T23_HighBitSumInPlace_Test\n",
    "\n",
    "operation HighBitSumInPlace (a : Qubit, b : Qubit, carryin : Qubit) : Unit is Adj {\n",
    "    // ...\n",
    "}"
   ]
  },
  {
   "cell_type": "markdown",
   "metadata": {},
   "source": [
    "### Task 2.4. In-place two-bit adder\n",
    "\n",
    "**Inputs:**\n",
    "\n",
    "  1. two-qubit register `a` in an arbitrary state $|\\phi\\rangle$,\n",
    "  2. two-qubit register `b` in an arbitrary state $|\\psi\\rangle$,\n",
    "  3. qubit `carry` in state $|0\\rangle$.\n",
    "\n",
    "**Goals:**\n",
    "\n",
    "* Transform register `b` into the state $|\\phi + \\psi\\rangle$.\n",
    "* Transform the `carry` qubit into the carry bit from the addition.\n",
    "* Leave register `a` unchanged."
   ]
  },
  {
   "cell_type": "code",
   "execution_count": null,
   "metadata": {},
   "outputs": [],
   "source": [
    "%kata T24_TwoBitAdderInPlace_Test\n",
    "\n",
    "operation TwoBitAdderInPlace (a : Qubit[], b : Qubit[], carry : Qubit) : Unit is Adj {\n",
    "    // ...\n",
    "}"
   ]
  },
  {
   "cell_type": "markdown",
   "metadata": {},
   "source": [
    "### Task 2.5. In-place N-bit adder\n",
    "\n",
    "**Inputs:**\n",
    "\n",
    "  1. $N$-qubit register `a` in an arbitrary state $|\\phi\\rangle$,\n",
    "  2. $N$-qubit register `b` in an arbitrary state $|\\psi\\rangle$,\n",
    "  3. qubit `carry` in state $|0\\rangle$.\n",
    "\n",
    "**Goals:**\n",
    "\n",
    "* Transform register `b` into the state $|\\phi + \\psi\\rangle$.\n",
    "* Transform the `carry` qubit into the carry bit from the addition.\n",
    "* Leave register `a` unchanged."
   ]
  },
  {
   "cell_type": "code",
   "execution_count": null,
   "metadata": {},
   "outputs": [],
   "source": [
    "%kata T25_ArbitraryAdderInPlace_Test\n",
    "\n",
    "operation ArbitraryAdderInPlace (a : Qubit[], b : Qubit[], carry : Qubit) : Unit is Adj {\n",
    "    // ...\n",
    "}"
   ]
  },
  {
   "cell_type": "markdown",
   "metadata": {},
   "source": [
    "## Part III*. Improved In-place Adder\n",
    "\n",
    "The in-place adder doesn't require quite as many qubits for the inputs and outputs, but it still requires an array of extra (\"ancillary\") qubits to perform the calculation.\n",
    "\n",
    "A relatively recent algorithm allows you to perform the same calculation using only one additional qubit.\n",
    "\n",
    "### Theory\n",
    "\n",
    "* [Paper on improved ripple carry addition](https://arxiv.org/pdf/quant-ph/0410184.pdf) by Steven A. Cuccaro, Thomas G. Draper, Samuel A. Kutin, and David Petrie Moulton."
   ]
  },
  {
   "cell_type": "markdown",
   "metadata": {},
   "source": [
    "### Task 3.1. Majority gate\n",
    "\n",
    "**Inputs:**\n",
    "\n",
    "  1. qubit `a` in an arbitrary state $|\\phi\\rangle$,\n",
    "  2. qubit `b` in an arbitrary state $|\\psi\\rangle$,\n",
    "  3. qubit `c` in an arbitrary state $|\\omega\\rangle$.\n",
    "\n",
    "**Goal:** Construct the \"in-place majority\" gate:\n",
    "\n",
    "* Transform qubit `a` into the carry bit from the sum $\\phi + \\psi + \\omega$.\n",
    "* Transform qubit `b` into $|\\phi + \\psi\\rangle$.\n",
    "* Transform qubit `c` into $|\\phi + \\omega\\rangle$."
   ]
  },
  {
   "cell_type": "code",
   "execution_count": null,
   "metadata": {},
   "outputs": [],
   "source": [
    "%kata T31_Majority_Test\n",
    "\n",
    "operation Majority (a : Qubit, b : Qubit, c : Qubit) : Unit is Adj {\n",
    "    // ...\n",
    "}"
   ]
  },
  {
   "cell_type": "markdown",
   "metadata": {},
   "source": [
    "### Task 3.2. UnMajority and Add gate\n",
    "\n",
    "**Inputs:**\n",
    "\n",
    "  1. qubit `a` storing the carry bit from the sum $\\phi + \\psi + \\omega$,\n",
    "  2. qubit `b` in state $|\\phi + \\psi\\rangle$,\n",
    "  3. qubit `c` in state $|\\phi + \\omega\\rangle$.\n",
    "\n",
    "**Goal:** Construct the \"un-majority and add\", or \"UMA\" gate:\n",
    "\n",
    "* Restore qubit `a` into state $|\\phi\\rangle$.\n",
    "* Transform qubit `b` into state $|\\phi + \\psi + \\omega\\rangle$.\n",
    "* Restore qubit `c` into state $|\\omega\\rangle$."
   ]
  },
  {
   "cell_type": "code",
   "execution_count": null,
   "metadata": {},
   "outputs": [],
   "source": [
    "%kata T32_UnMajorityAdd_Test\n",
    "\n",
    "operation UnMajorityAdd (a : Qubit, b : Qubit, c : Qubit) : Unit is Adj {\n",
    "    // ...\n",
    "}"
   ]
  },
  {
   "cell_type": "markdown",
   "metadata": {},
   "source": [
    "### Task 3.3. One-bit Majority-UMA adder\n",
    "\n",
    "**Inputs:**\n",
    "\n",
    "1. qubit `a` in an arbitrary state $|\\phi\\rangle$,\n",
    "2. qubit `b` in an arbitrary state $|\\psi\\rangle$,\n",
    "3. qubit `carry` in state $|0\\rangle$.\n",
    "\n",
    "**Goal:** Construct a one-bit binary adder from task 2.2 using Majority and UMA gates.\n",
    "\n",
    "<br/>\n",
    "<details>\n",
    "    <summary><b>Need a hint? Click here</b></summary>\n",
    "    Allocate an extra qubit to hold the carry bit used in Majority and UMA gates during the computation. It's less efficient here, but it will be helpful for the next tasks.\n",
    "</details>"
   ]
  },
  {
   "cell_type": "code",
   "execution_count": null,
   "metadata": {},
   "outputs": [],
   "source": [
    "%kata T33_OneBitMajUmaAdder_Test\n",
    "\n",
    "operation OneBitMajUmaAdder (a : Qubit, b : Qubit, carry : Qubit) : Unit is Adj {\n",
    "    // ...\n",
    "}"
   ]
  },
  {
   "cell_type": "markdown",
   "metadata": {},
   "source": [
    "### Task 3.4. Two-bit Majority-UMA adder\n",
    "\n",
    "**Inputs:**\n",
    "\n",
    "  1. two-qubit register `a` in an arbitrary state $|\\phi\\rangle$,\n",
    "  2. two-qubit register `b` in an arbitrary state $|\\psi\\rangle$,\n",
    "  3. qubit `carry` in state $|0\\rangle$.\n",
    "\n",
    "**Goal:** Construct a two-bit binary adder from task 2.4 using Majority and UMA gates.\n",
    "\n",
    "<br/>\n",
    "<details>\n",
    "    <summary><b>Need a hint? Click here</b></summary>\n",
    "    Think carefully about which qubits you need to pass to the two gates.\n",
    "</details>"
   ]
  },
  {
   "cell_type": "code",
   "execution_count": null,
   "metadata": {},
   "outputs": [],
   "source": [
    "%kata T34_TwoBitMajUmaAdder_Test\n",
    "\n",
    "operation TwoBitMajUmaAdder (a : Qubit[], b : Qubit[], carry : Qubit) : Unit is Adj {\n",
    "    // ...\n",
    "}"
   ]
  },
  {
   "cell_type": "markdown",
   "metadata": {},
   "source": [
    "### Task 3.5. N-bit Majority-UMA adder\n",
    "\n",
    "**Inputs:**\n",
    "\n",
    "  1. $N$-qubit register `a` in an arbitrary state $|\\phi\\rangle$,\n",
    "  2. $N$-qubit register `b` in an arbitrary state $|\\psi\\rangle$,\n",
    "  3. qubit `carry` in state $|0\\rangle$.\n",
    "\n",
    "**Goal:** Construct an N-bit binary adder from task 2.5 using only one ancillary qubit."
   ]
  },
  {
   "cell_type": "code",
   "execution_count": null,
   "metadata": {},
   "outputs": [],
   "source": [
    "%kata T35_ArbitraryMajUmaAdder_Test\n",
    "\n",
    "operation ArbitraryMajUmaAdder (a : Qubit[], b : Qubit[], carry : Qubit) : Unit is Adj {\n",
    "    // ...\n",
    "}"
   ]
  },
  {
   "cell_type": "markdown",
   "metadata": {},
   "source": [
    "## Part IV*. In-place Subtractor\n",
    "\n",
    "Subtracting a number is the same operation as adding a negative number.\n",
    "As such, it's pretty easy to adapt the adder we just built to act as a subtractor."
   ]
  },
  {
   "cell_type": "markdown",
   "metadata": {},
   "source": [
    "### Task 4.1. N-bit Subtractor\n",
    "\n",
    "**Inputs:**\n",
    "\n",
    "  1. $N$-qubit register `a` in an arbitrary state $|\\phi\\rangle$,\n",
    "  2. $N$-qubit register `b` in an arbitrary state $|\\psi\\rangle$,\n",
    "  3. qubit `borrow` in state $|0\\rangle$.\n",
    "\n",
    "**Goal:** Construct an N-bit binary subtractor.\n",
    "\n",
    "* Transform register `b` into the state $|\\psi - \\phi\\rangle$.\n",
    "* Set qubit `borrow` to $|1\\rangle$ if that subtraction requires a borrow.\n",
    "* Leave register `a` unchanged.\n",
    "\n",
    "<br/>\n",
    "<details>\n",
    "    <summary><b>Need a hint? Click here</b></summary>\n",
    "    Use the adder you already built. Experiment with inverting registers before and after the addition.\n",
    "</details>"
   ]
  },
  {
   "cell_type": "code",
   "execution_count": null,
   "metadata": {},
   "outputs": [],
   "source": [
    "%kata T41_Subtractor_Test\n",
    "\n",
    "operation Subtractor (a : Qubit[], b : Qubit[], borrow : Qubit) : Unit is Adj {\n",
    "    // ...\n",
    "}"
   ]
  },
  {
   "cell_type": "markdown",
   "metadata": {},
   "source": [
    "## Part V*. Operations Modulo $2^N$\n",
    "\n",
    "Through Parts I-IV we have used an extra qubit to act as a ```carry``` or ```borrow``` qubit. These tasks cover the normal addition, which ends up having a carry qubit to store the (N+1)-th bit of the sum (most significant). In classical computing, we can easily discard this carry qubit to get the result modulo 2ᴺ. However in quantum computing information cannot be erased that easily. This extra qubit is left changed after the ```operation```.\n",
    "We need to modify the computation itself so that the last carry qubit is not computed or not used at all.  \n",
    "In this part we will now try to implement ```Operations``` which either do not use this extra qubit as input. "
   ]
  },
  {
   "cell_type": "markdown",
   "metadata": {},
   "source": [
    "### Task 5.1. Adder Modulo $2^N$\n",
    "\n",
    "**Inputs:**\n",
    "\n",
    "  1. $N$-qubit register `a` in an arbitrary state $|\\phi\\rangle$,\n",
    "  2. $N$-qubit register `b` in an arbitrary state $|\\psi\\rangle$,\n",
    "  3. $N$-qubit register `sum` in the state $|0...0\\rangle$,\n",
    "\n",
    "**Goal:** Construct an Module $2^N$ adder.\n",
    "\n",
    "* Transform the `sum` register into the binary sum (little-endian) modulo $2^N$ of $\\phi$ and $\\psi$.\n",
    "* Leave register `a` and `b` unchanged.\n",
    "* Any extra qubits used must be reset to the same state at the end.\n",
    "\n",
    "<br/>\n",
    "<details>\n",
    "    <summary>Need a hint? Click here</summary>\n",
    "    Very similar to the adder in Task 1.7 but no need to save last carry bit.\n",
    "</details>"
   ]
  },
  {
   "cell_type": "code",
   "execution_count": null,
   "metadata": {},
   "outputs": [],
   "source": [
    "%kata T51_AdderModuloNbits_Test\n",
    "\n",
    "operation AdderModuloNbits (a : Qubit[], b : Qubit[], sum : Qubit[]) : Unit is Adj {\n",
    "    // ...\n",
    "}"
   ]
  },
  {
   "cell_type": "markdown",
   "metadata": {},
   "source": [
    "### Task 5.2. Two's Complement\n",
    "\n",
    "**Inputs:**\n",
    "\n",
    "  1. $N$-qubit register `a` in an arbitrary state $|\\phi\\rangle$,\n",
    "  \n",
    "**Goal:** Construct a Two's Complement circuit.\n",
    "\n",
    "* Transform register `a` into its binary (little-endian) Two's complement of $\\phi$.\n",
    "* Any extra qubits used must be reset to the same state at the end."
   ]
  },
  {
   "cell_type": "code",
   "execution_count": null,
   "metadata": {},
   "outputs": [],
   "source": [
    "%kata T52_TwosComplement_Test\n",
    "\n",
    "operation TwosComplement(a : Qubit[]) : Unit is Adj {\n",
    "    // ...\n",
    "}"
   ]
  },
  {
   "cell_type": "markdown",
   "metadata": {},
   "source": [
    "### Task 5.3. Subtractor Modulo $2^N$\n",
    "\n",
    "**Inputs:**\n",
    "\n",
    "  1. $N$-qubit register `a` in an arbitrary state $|\\phi\\rangle$,\n",
    "  2. $N$-qubit register `b` in an arbitrary state $|\\psi\\rangle$,\n",
    "  3. $N$-qubit register `diff` in the state $|0...0\\rangle$,\n",
    "\n",
    "**Goal:** Construct an Module $2^N$ Subtractor.\n",
    "\n",
    "* Transform the `diff` register into the binary difference (little-endian) modulo $2^N$ of $\\phi$ from $\\psi$.\n",
    "* Leave register `a` and `b` unchanged.\n",
    "* Any extra qubits used must be reset to the same state at the end.\n",
    "\n",
    "<br/>\n",
    "<details>\n",
    "    <summary>Need a hint? Click here</summary>\n",
    "    This can be done by using the Adder Modulo $2^N$ and Two's complement of a.\n",
    "</details>"
   ]
  },
  {
   "cell_type": "code",
   "execution_count": null,
   "metadata": {},
   "outputs": [],
   "source": [
    "%kata T53_SubtractorModuloNbits_Test\n",
    "\n",
    "operation SubtractorModuloNbits (a : Qubit[], b : Qubit[], diff : Qubit[]) : Unit is Adj {\n",
    "    // ...\n",
    "}"
   ]
  },
  {
   "cell_type": "markdown",
   "metadata": {},
   "source": [
    "### Task 5.4.  In Place Adder Modulo $2^N$\n",
    "\n",
    "**Inputs:**\n",
    "\n",
    "  1. $N$-qubit register `a` in an arbitrary state $|\\phi\\rangle$,\n",
    "  2. $N$-qubit register `b` in an arbitrary state $|\\psi\\rangle$,\n",
    "\n",
    "**Goal:** Construct an Module $2^N$ adder.\n",
    "\n",
    "* Transform register `b` into the binary sum (little-endian) modulo $2^N$ of $\\phi$ and $\\psi$.\n",
    "* Leave register `a` unchanged.\n",
    "* Any extra qubits used must be reset to the same state at the end.\n",
    "\n",
    "<br/>\n",
    "<details>\n",
    "    <summary>Need a hint? Click here</summary>\n",
    "    Very similar to the adder in Task 3.5 but no need to save last carry bit.\n",
    "</details>"
   ]
  },
  {
   "cell_type": "code",
   "execution_count": null,
   "metadata": {},
   "outputs": [],
   "source": [
    "%kata T54_InPlaceAdderModuloNbits_Test\n",
    "\n",
    "operation InPlaceAdderModuloNbits (a : Qubit[], b : Qubit[]) : Unit is Adj {\n",
    "    // ...\n",
    "}"
   ]
  },
  {
   "cell_type": "markdown",
   "metadata": {},
   "source": [
    "### Task 5.5  In Place Subtractor Modulo $2^N$\n",
    "\n",
    "**Inputs:**\n",
    "\n",
    "  1. $N$-qubit register `a` in an arbitrary state $|\\phi\\rangle$,\n",
    "  2. $N$-qubit register `b` in an arbitrary state $|\\psi\\rangle$,\n",
    "\n",
    "**Goal:** Construct an Module $2^N$ adder.\n",
    "\n",
    "* Transform register `b` into the binary difference (little-endian) modulo $2^N$ of $\\phi$ from $\\psi$.\n",
    "* Leave register `a` unchanged.\n",
    "* Any extra qubits used must be reset to the same state at the end.\n",
    "\n",
    "<br/>\n",
    "<details>\n",
    "    <summary>Need a hint? Click here</summary>\n",
    "    The Adjoint of the Adder Made in Task 5.3 can be helpful here.\n",
    "</details>"
   ]
  },
  {
   "cell_type": "code",
   "execution_count": null,
   "metadata": {},
   "outputs": [],
   "source": [
    "%kata T55_InPlaceSubtractorModuloNbits_Test\n",
    "\n",
    "operation InPlaceSubtractorModuloNbits (a : Qubit[], b : Qubit[]) : Unit is Adj {\n",
    "    // ...\n",
    "}"
   ]
  }
 ],
 "metadata": {
  "kernelspec": {
   "display_name": "Q#",
   "language": "qsharp",
   "name": "iqsharp"
  },
  "language_info": {
   "file_extension": ".qs",
   "mimetype": "text/x-qsharp",
   "name": "qsharp",
<<<<<<< HEAD
   "version": "0.10"
=======
   "version": "0.12"
>>>>>>> 5c803867
  }
 },
 "nbformat": 4,
 "nbformat_minor": 2
}<|MERGE_RESOLUTION|>--- conflicted
+++ resolved
@@ -936,11 +936,7 @@
    "file_extension": ".qs",
    "mimetype": "text/x-qsharp",
    "name": "qsharp",
-<<<<<<< HEAD
-   "version": "0.10"
-=======
    "version": "0.12"
->>>>>>> 5c803867
   }
  },
  "nbformat": 4,
