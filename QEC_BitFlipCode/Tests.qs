// Copyright (c) Microsoft Corporation. All rights reserved.
// Licensed under the MIT license.

//////////////////////////////////////////////////////////////////////
// This file contains parts of the testing harness.
// You should not modify anything in this file.
// The tasks themselves can be found in Tasks.qs file.
//////////////////////////////////////////////////////////////////////

namespace Quantum.Kata.QEC_BitFlipCode {
    
    open Microsoft.Quantum.Arrays;
    open Microsoft.Quantum.Intrinsic;
    open Microsoft.Quantum.Canon;
    open Microsoft.Quantum.Diagnostics;
    open Microsoft.Quantum.Convert;
    open Microsoft.Quantum.Math;
    open Microsoft.Quantum.Bitwise;
    open Microsoft.Quantum.Random;
    
    open Quantum.Kata.Utils;
    
    //////////////////////////////////////////////////////////////////////////
    // Task 01
    //////////////////////////////////////////////////////////////////////////

    function ToString_Bitmask (bits : Int) : String {
        let b1 = bits / 4;
        let b2 = (bits / 2) % 2;
        let b3 = bits % 2;
        return $"{b1}{b2}{b3}";
    }
    
    
    operation StatePrep_Bitmask (qs : Qubit[], bits : Int) : Unit is Adj {
        
        if (bits / 4 == 1) {
            X(qs[0]);
        }
            
        if ((bits / 2) % 2 == 1) {
            X(qs[1]);
        }
            
        if (bits % 2 == 1) {
            X(qs[2]);
        }
    }
    
    
    function FindFirstDiff_Reference (bits1 : Int[], bits2 : Int[]) : Int {
        mutable firstDiff = -1;
        for i in 0 .. Length(bits1) - 1 {
            if (bits1[i] != bits2[i] and firstDiff == -1) {
                set firstDiff = i;
            }
        }
        return firstDiff;
    }
    
    
    function IntToBoolArray (n : Int) : Int[] {
        return [(n / 4) % 2, (n / 2) % 2, n % 2];
    }
    
    
    operation StatePrep_TwoBitmasks (qs : Qubit[], bits1 : Int[], bits2 : Int[]) : Unit is Adj {
        
        let firstDiff = FindFirstDiff_Reference(bits1, bits2);
        H(qs[firstDiff]);
            
        for i in 0 .. Length(qs) - 1 {
            if (bits1[i] == bits2[i]) {
                if (bits1[i] == 1) {
                    X(qs[i]);
                }
            } else {
                if (i > firstDiff) {
                    CNOT(qs[firstDiff], qs[i]);
                    if (bits1[i] != bits1[firstDiff]) {
                        X(qs[i]);
                    }
                }
            }
        }
    }
    
    
    operation TestParityOnState (statePrep : (Qubit[] => Unit is Adj), parity : Int, stateStr : String) : Unit {
        
        use register = Qubit[3];
        // prepare basis state to test on
        statePrep(register);

        ResetOracleCallsCount();

        let res = MeasureParity(register);
            
        // check that the returned parity is correct
        Fact((res == Zero) == (parity == 0), $"Failed on {stateStr}.");
            
        // check that the state has not been modified
        Adjoint statePrep(register);
        AssertAllZero(register);

<<<<<<< HEAD
        let nm = GetOracleCallsCount(M) + GetOracleCallsCount(Measure);
        Fact(nm <= 1, $"You are allowed to do at most one measurement, and you did {nm}");
=======
            let nm = GetOracleCallsCount(Measure);
            Fact(nm <= 1, $"You are allowed to do at most one measurement, and you did {nm}");
        }
>>>>>>> 1461c973
    }
    
    @Test("Microsoft.Quantum.Katas.CounterSimulator")
    operation T01_MeasureParity () : Unit {
        // test on all basis states
        for bits in 0 .. 7 {
            let bitsStr = ToString_Bitmask(bits);
            TestParityOnState(StatePrep_Bitmask(_, bits), Parity(bits), $"basis state |{bitsStr}⟩");
        }
        
        // test on all superpositions of two basis states of the same parity
        for b1 in 0 .. 7 {
            let bits1 = IntToBoolArray(b1);
            let bitsStr1 = ToString_Bitmask(b1);
            
            for b2 in b1 + 1 .. 7 {
                if (Parity(b1) == Parity(b2)) {
                    let bits2 = IntToBoolArray(b2);
                    let bitsStr2 = ToString_Bitmask(b2);
                    let p = Parity(b1);
                    Message($"Testing on |{bitsStr1}⟩ + |{bitsStr2}⟩ with parity {p}");
                    TestParityOnState(StatePrep_TwoBitmasks(_, bits1, bits2), Parity(b1), $"state |{bitsStr1}⟩ + |{bitsStr2}⟩");
                }
            }
        }
    }
    
    
    //////////////////////////////////////////////////////////////////////////
    // Task 02
    //////////////////////////////////////////////////////////////////////////
    
    operation AssertEqualOnZeroState (
        statePrep : (Qubit[] => Unit is Adj), 
        testImpl : (Qubit[] => Unit), 
        refImpl : (Qubit[] => Unit is Adj)) : Unit {
        use qs = Qubit[3];
        // prepare state
        statePrep(qs);
            
        // apply operation that needs to be tested
        testImpl(qs);
            
        // apply adjoint reference operation and adjoint state prep
        Adjoint refImpl(qs);
        Adjoint statePrep(qs);
            
        // assert that all qubits end up in |0⟩ state
        AssertAllZero(qs);
    }
    
    
    operation StatePrep_Rotate (qs : Qubit[], alpha : Double) : Unit is Adj {        
        Ry(2.0 * alpha, qs[0]);
    }
    
    @Test("QuantumSimulator")
    operation T02_Encode () : Unit {
        for i in 0 .. 36 {
            let alpha = ((2.0 * PI()) * IntAsDouble(i)) / 36.0;
            AssertEqualOnZeroState(StatePrep_Rotate(_, alpha), Encode, Encode_Reference);
        }
    }
    
    
    //////////////////////////////////////////////////////////////////////////
    // Task 03
    //////////////////////////////////////////////////////////////////////////

    operation StatePrep_WithError (qs : Qubit[], alpha : Double, hasError : Bool) : Unit is Adj {
        
        StatePrep_Rotate(qs, alpha);
        Encode_Reference(qs);
            
        if (hasError) {
            X(qs[0]);
        }
    }
    
    @Test("QuantumSimulator")
    operation T03_DetectErrorOnLeftQubit () : Unit {
        use register = Qubit[3];
        for i in 0 .. 36 {
            let alpha = ((2.0 * PI()) * IntAsDouble(i)) / 36.0;
            StatePrep_WithError(register, alpha, false);
            EqualityFactR(DetectErrorOnLeftQubit(register), Zero, "Failed on a state without X error.");
            Adjoint StatePrep_WithError(register, alpha, false);
            AssertAllZero(register);
            StatePrep_WithError(register, alpha, true);
            EqualityFactR(DetectErrorOnLeftQubit(register), One, "Failed on a state with X error.");
            Adjoint StatePrep_WithError(register, alpha, true);
            AssertAllZero(register);
        }
    }
    
    
    //////////////////////////////////////////////////////////////////////////
    // Task 04
    //////////////////////////////////////////////////////////////////////////
    
    operation BindErrorCorrectionRoundImpl (
        encoder : (Qubit[] => Unit is Adj), 
        error : Pauli[], 
        logicalOp : (Qubit[] => Unit), 
        correction : (Qubit[] => Unit), 
        dataRegister : Qubit[]) : Unit {
        
        use auxiliary = Qubit[2];
        let register = dataRegister + auxiliary;
            
        // encode the logical qubit (dataRegister) into physical representation (register)
        encoder(register);
            
        // apply error (or no error)
        ApplyPauli(error, register);
            
        // perform logical operation on (possibly erroneous) state
        logicalOp(register);
            
        // apply correction to get the state back to correct one
        correction(register);
            
        // apply decoding to get back to 1-qubit state
        Adjoint encoder(register);
        AssertAllZero(auxiliary);
    }
    
    
    function BindErrorCorrectionRound (
        encoder : (Qubit[] => Unit is Adj), 
        error : Pauli[], 
        logicalOp : (Qubit[] => Unit), 
        correction : (Qubit[] => Unit)) : (Qubit[] => Unit) {
        
        return BindErrorCorrectionRoundImpl(encoder, error, logicalOp, correction, _);
    }
    
    
    // list of errors which can be corrected by the code (the first element corresponds to no error)
    function PauliErrors () : Pauli[][] {
        return [[PauliI, PauliI, PauliI], 
                [PauliX, PauliI, PauliI], 
                [PauliI, PauliX, PauliI], 
                [PauliI, PauliI, PauliX]];
    }
    
    @Test("QuantumSimulator")
    operation T04_CorrectErrorOnLeftQubit () : Unit {
        let partialBind = BindErrorCorrectionRound(Encode_Reference, _, NoOp<Qubit[]>, CorrectErrorOnLeftQubit);
        let errors = PauliErrors();
        
        for idxError in 0 .. 1 {
            AssertOperationsEqualReferenced(1, partialBind(errors[idxError]), NoOp<Qubit[]>);
        }
    }
    
    
    //////////////////////////////////////////////////////////////////////////
    // Task 05
    //////////////////////////////////////////////////////////////////////////

    @Test("QuantumSimulator")
    operation T05_DetectErrorOnAnyQubit () : Unit {
        let errors = PauliErrors();
        
        use register = Qubit[3];
            
        for idxError in 0 .. Length(errors) - 1 {
            let θ = DrawRandomDouble(0.0, 1.0);
            let statePrep = BoundCA([H, Rz(θ, _)]);
            mutable errorStr = "no error";
            if (idxError > 0) {
                set errorStr = $"error on qubit {idxError}";
            }
                
            Message($"Testing with {errorStr}.");
            statePrep(Head(register));
            Encode_Reference(register);
            ApplyPauli(errors[idxError], register);
            EqualityFactI(DetectErrorOnAnyQubit(register), idxError, $"Failed on state with {errorStr}.");
            ApplyPauli(errors[idxError], register);
            Adjoint Encode_Reference(register);
            Adjoint statePrep(Head(register));
            AssertAllZero(register);
        }
    }
    
    
    //////////////////////////////////////////////////////////////////////////
    // Task 06
    //////////////////////////////////////////////////////////////////////////

    @Test("QuantumSimulator")
    operation T06_CorrectErrorOnAnyQubit () : Unit {
        
        let partialBind = BindErrorCorrectionRound(Encode_Reference, _, NoOp<Qubit[]>, CorrectErrorOnAnyQubit);
        let errors = PauliErrors();
        
        for pauliError in errors {
            Message($"Task 06: Testing on {pauliError}...");
            AssertOperationsEqualReferenced(1, partialBind(pauliError), NoOp<Qubit[]>);
        }
    }
    
    
    //////////////////////////////////////////////////////////////////////////
    // Task 07
    //////////////////////////////////////////////////////////////////////////

    @Test("QuantumSimulator")
    operation T07_LogicalX () : Unit {
        
        let partialBind = BindErrorCorrectionRound(Encode_Reference, _, LogicalX, CorrectErrorOnAnyQubit_Reference);
        let errors = PauliErrors();
        
        for pauliError in errors {
            Message($"Task 07: Testing on {pauliError}...");
            AssertOperationsEqualReferenced(1, partialBind(pauliError), ApplyPauli([PauliX], _));
        }
    }
    
    
    //////////////////////////////////////////////////////////////////////////
    // Task 08
    //////////////////////////////////////////////////////////////////////////

    @Test("QuantumSimulator")
    operation T08_LogicalZ () : Unit {
        
        let partialBind = BindErrorCorrectionRound(Encode_Reference, _, LogicalZ, CorrectErrorOnAnyQubit_Reference);
        let errors = PauliErrors();
        
        for pauliError in errors {
            Message($"Task 08: Testing on {pauliError}...");
            AssertOperationsEqualReferenced(1, partialBind(pauliError), ApplyToEachA(Z, _));
        }
    }
    
}<|MERGE_RESOLUTION|>--- conflicted
+++ resolved
@@ -103,14 +103,8 @@
         Adjoint statePrep(register);
         AssertAllZero(register);
 
-<<<<<<< HEAD
-        let nm = GetOracleCallsCount(M) + GetOracleCallsCount(Measure);
+        let nm = GetOracleCallsCount(Measure);
         Fact(nm <= 1, $"You are allowed to do at most one measurement, and you did {nm}");
-=======
-            let nm = GetOracleCallsCount(Measure);
-            Fact(nm <= 1, $"You are allowed to do at most one measurement, and you did {nm}");
-        }
->>>>>>> 1461c973
     }
     
     @Test("Microsoft.Quantum.Katas.CounterSimulator")
