--- conflicted
+++ resolved
@@ -7,12 +7,8 @@
   </PropertyGroup>
 
   <ItemGroup>
-<<<<<<< HEAD
-    <PackageReference Include="Microsoft.Quantum.Katas" Version="0.12.20072031" />
-    <PackageReference Include="Microsoft.Quantum.Xunit" Version="0.12.20072031" />
-=======
+    <PackageReference Include="Microsoft.Quantum.Katas" Version="0.12.20082513" />
     <PackageReference Include="Microsoft.Quantum.Xunit" Version="0.12.20082513" />
->>>>>>> 3fc5306f
     <PackageReference Include="Microsoft.NET.Test.Sdk" Version="15.3.0" />
     <PackageReference Include="xunit" Version="2.3.1" />
     <PackageReference Include="xunit.runner.visualstudio" Version="2.3.1" />
