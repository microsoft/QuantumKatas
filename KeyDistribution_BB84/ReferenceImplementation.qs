﻿// Copyright (c) Microsoft Corporation.
// Licensed under the MIT license.

//////////////////////////////////////////////////////////////////////
// This file contains reference solutions to all tasks.
// The tasks themselves can be found in Tasks.qs file.
// but feel free to look up the solution if you get stuck.
//////////////////////////////////////////////////////////////////////

namespace Quantum.Kata.KeyDistribution {
    
    open Microsoft.Quantum.Arrays;
    open Microsoft.Quantum.Measurement;
    open Microsoft.Quantum.Canon;
    open Microsoft.Quantum.Diagnostics;
    open Microsoft.Quantum.Intrinsic;
    open Microsoft.Quantum.Convert;
    open Microsoft.Quantum.Math;
    open Microsoft.Quantum.Random;
    
    
    //////////////////////////////////////////////////////////////////
    // Part I. Preparation
    //////////////////////////////////////////////////////////////////
    
    // Task 1.1. Diagonal polarization
    operation DiagonalBasis_Reference (qs : Qubit[]) : Unit is Adj {
        ApplyToEachA(H, qs);
    }


    // Task 1.2. Equal superposition.
    operation EqualSuperposition_Reference (q : Qubit) : Unit {
        // The easiest way to do this is to convert the state of the qubit to |+⟩
        H(q);
        // Other possible solutions include X(q); H(q); to prepare |-⟩ state,
        // and anything that adds any relative phase to one of the states.
    }

    //////////////////////////////////////////////////////////////////
    // Part II. BB84 Protocol
    //////////////////////////////////////////////////////////////////

    // Task 2.1. Generate random array
    operation RandomArray_Reference (N : Int) : Bool[] {
        mutable array = new Bool[N];

        for (i in 0 .. N - 1) {
            set array w/= i <- DrawRandomBool(0.5);
        }

        return array;
    }


    // Task 2.2. Prepare Alice's qubits
    operation PrepareAlicesQubits_Reference (qs : Qubit[], bases : Bool[], bits : Bool[]) : Unit is Adj {
        for (i in 0 .. Length(qs) - 1) {
            if (bits[i]) {
                X(qs[i]);
            }
            if (bases[i]) {
                H(qs[i]);
            }
        }
    }


    // Task 2.3. Measure Bob's qubits
    operation MeasureBobsQubits_Reference (qs : Qubit[], bases : Bool[]) : Bool[] {
        for (i in 0 .. Length(qs) - 1) {
            if (bases[i]) {
                H(qs[i]);
            }
        }
        return ResultArrayAsBoolArray(MultiM(qs));
    }


    // Task 2.4. Generate the shared key!
    function GenerateSharedKey_Reference (basesAlice : Bool[], basesBob : Bool[], measurementsBob : Bool[]) : Bool[] {
        // If Alice and Bob used the same basis, they will have the same value of the bit.
        // The shared key consists of those bits.
        mutable key = new Bool[0];
        for ((a, b, bit) in Zip3(basesAlice, basesBob, measurementsBob)) {
            if (a == b) {
                set key += [bit];
            }
        }
        return key;
    }


    // Task 2.5. Check if error rate was low enough
    function CheckKeysMatch_Reference (keyAlice : Bool[], keyBob : Bool[], errorRate : Int) : Bool {
        let N = Length(keyAlice);
        mutable mismatchCount = 0;
        for (i in 0 .. N - 1) {
            if (keyAlice[i] != keyBob[i]) {
                set mismatchCount += 1;
            }
        }

        return IntAsDouble(mismatchCount) / IntAsDouble(N) <= IntAsDouble(errorRate) / 100.0;
    }


    // Task 2.6. Putting it all together 
    operation T26_BB84Protocol_Reference () : Unit {
        let threshold = 99;

        using (qs = Qubit[20]) {
            // 1. Choose random basis and bits to encode
            let basesAlice = RandomArray_Reference(Length(qs));
            let bitsAlice = RandomArray_Reference(Length(qs));
        
            // 2. Alice prepares her qubits
            PrepareAlicesQubits_Reference(qs, basesAlice, bitsAlice);
        
            // 3. Bob chooses random basis to measure in
            let basesBob = RandomArray_Reference(Length(qs));

            // 4. Bob measures Alice's qubits
            let bitsBob = MeasureBobsQubits_Reference(qs, basesBob);

            // 5. Generate shared key
            let keyAlice = GenerateSharedKey_Reference(basesAlice, basesBob, bitsAlice);
            let keyBob = GenerateSharedKey_Reference(basesAlice, basesBob, bitsBob);

            // 6. Ensure at least the minimum percentage of bits match
            if (CheckKeysMatch_Reference(keyAlice, keyBob, threshold)) {
                Message($"Successfully generated keys {keyAlice}/{keyBob}");
            }
        }
    }


    //////////////////////////////////////////////////////////////////
    // Part III. Eavesdropping
    //////////////////////////////////////////////////////////////////

    // Task 3.1. Eavesdrop!
    operation Eavesdrop_Reference (q : Qubit, basis : Bool) : Bool {
        return ResultAsBool(Measure([basis ? PauliX | PauliZ], [q]));
    }

    
    // Task 3.2. Catch the eavesdropper
    operation T32_BB84ProtocolWithEavesdropper_Reference () : Unit {
        let threshold = 90;

        using (qs = Qubit[20]) {
            // 1. Choose random basis and bits to encode
            let basesAlice = RandomArray_Reference(Length(qs));
            let bitsAlice = RandomArray_Reference(Length(qs));
        
            // 2. Alice prepares her qubits
            PrepareAlicesQubits_Reference(qs, basesAlice, bitsAlice);
        
            // Eve eavesdrops on all qubits, guessing the basis at random
            for (q in qs) {
<<<<<<< HEAD
                let n = Eavesdrop_Reference(q, RandomInt(2) == 1);
=======
                let n = Eavesdrop_Reference(q, DrawRandomBool(0.5));
>>>>>>> a91ec052
            }

            // 3. Bob chooses random basis to measure in
            let basesBob = RandomArray_Reference(Length(qs));

            // 4. Bob measures Alice's qubits'
            let bitsBob = MeasureBobsQubits_Reference(qs, basesBob);

            // 5. Generate shared key
            let keyAlice = GenerateSharedKey_Reference(basesAlice, basesBob, bitsAlice);
            let keyBob = GenerateSharedKey_Reference(basesAlice, basesBob, bitsBob);

            // 6. Ensure at least the minimum percentage of bits match
            if (CheckKeysMatch_Reference(keyAlice, keyBob, threshold)) {
                Message($"Successfully generated keys {keyAlice}/{keyBob}");
            } else {
                Message($"Caught an eavesdropper, discarding the keys {keyAlice}/{keyBob}");
            }
        }
    }
}<|MERGE_RESOLUTION|>--- conflicted
+++ resolved
@@ -159,11 +159,7 @@
         
             // Eve eavesdrops on all qubits, guessing the basis at random
             for (q in qs) {
-<<<<<<< HEAD
-                let n = Eavesdrop_Reference(q, RandomInt(2) == 1);
-=======
                 let n = Eavesdrop_Reference(q, DrawRandomBool(0.5));
->>>>>>> a91ec052
             }
 
             // 3. Bob chooses random basis to measure in
