--- conflicted
+++ resolved
@@ -62,11 +62,7 @@
    "cell_type": "markdown",
    "metadata": {},
    "source": [
-<<<<<<< HEAD
-    "### <a name=\"Task-1.1-diagonal-basis\"></a> Task 1.1. Diagonal Basis\n",
-=======
     "### <a name=\"Task-1.1-diagonal-basis\"></a> Task 1.1. Diagonal basis\n",
->>>>>>> 9c6fc56e
     "\n",
     "Try your hand at converting qubits from the computational basis to the diagonal basis.\n",
     "\n",
