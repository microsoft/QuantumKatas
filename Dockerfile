# We use the iqsharp-base image, as that includes
# the .NET Core SDK, IQ#, and Jupyter Notebook already
# installed for us.
<<<<<<< HEAD
FROM mcr.microsoft.com/quantum/iqsharp-base:0.12.20082515-beta
=======
FROM mcr.microsoft.com/quantum/iqsharp-base:0.12.20082513
>>>>>>> 75622b8f

# Add metadata indicating that this image is used for the katas.
ENV IQSHARP_HOSTING_ENV=KATAS_DOCKERFILE

# Make sure the contents of our repo are in ${HOME}
# Required for mybinder.org
COPY . ${HOME}

# Run some commands as root
USER root
# Install Python dependencies for the Python visualization and tutorial notebooks
RUN pip install -I --no-cache-dir \
        matplotlib \
        numpy \
        pytest && \
# Give permissions to the jovyan user
    chown -R ${USER} ${HOME} && \
    chmod +x ${HOME}/scripts/*.sh

# From now own, just run things as the jovyan user
USER ${USER}

# Pre-exec notebooks to improve first-use start time
# (the katas that are less frequently used on Binder are excluded to improve overall Binder build time)
RUN cd ${HOME} && \
    ./scripts/prebuild-kata.sh BasicGates && \
    ./scripts/prebuild-kata.sh CHSHGame && \
    ./scripts/prebuild-kata.sh DeutschJozsaAlgorithm && \
    ./scripts/prebuild-kata.sh DistinguishUnitaries && \
    #./scripts/prebuild-kata.sh GHZGame && \
    ./scripts/prebuild-kata.sh GraphColoring && \
    ./scripts/prebuild-kata.sh GroversAlgorithm && \
    ./scripts/prebuild-kata.sh JointMeasurements && \
    #./scripts/prebuild-kata.sh KeyDistribution_BB84 && \
    #./scripts/prebuild-kata.sh MagicSquareGame && \
    ./scripts/prebuild-kata.sh Measurements && \
    ./scripts/prebuild-kata.sh PhaseEstimation && \
    #./scripts/prebuild-kata.sh QEC_BitFlipCode && \
    ./scripts/prebuild-kata.sh QFT && \
    #./scripts/prebuild-kata.sh RippleCarryAdder && \
    ./scripts/prebuild-kata.sh SolveSATWithGrover && \
    ./scripts/prebuild-kata.sh SuperdenseCoding && \
    ./scripts/prebuild-kata.sh Superposition && \
    ./scripts/prebuild-kata.sh Teleportation && \
    ./scripts/prebuild-kata.sh TruthTables && \
    # Exclude Unitary patterns, since it times out in Binder prebuild
    #./scripts/prebuild-kata.sh UnitaryPatterns && \
    ./scripts/prebuild-kata.sh tutorials/ComplexArithmetic ComplexArithmetic.ipynb && \
    ./scripts/prebuild-kata.sh tutorials/ExploringDeutschJozsaAlgorithm DeutschJozsaAlgorithmTutorial.ipynb && \
    ./scripts/prebuild-kata.sh tutorials/ExploringGroversAlgorithm ExploringGroversAlgorithmTutorial.ipynb && \
    ./scripts/prebuild-kata.sh tutorials/LinearAlgebra LinearAlgebra.ipynb && \
    ./scripts/prebuild-kata.sh tutorials/MultiQubitGates MultiQubitGates.ipynb && \
    ./scripts/prebuild-kata.sh tutorials/MultiQubitSystems MultiQubitSystems.ipynb && \
    ./scripts/prebuild-kata.sh tutorials/Qubit Qubit.ipynb && \
    ./scripts/prebuild-kata.sh tutorials/RandomNumberGeneration RandomNumberGenerationTutorial.ipynb && \
    ./scripts/prebuild-kata.sh tutorials/SingleQubitGates SingleQubitGates.ipynb && \
# To improve performance when running the %package commands (usually Katas' first cell)
# we remove all online sources for NuGet such that IQ# Package Loading and NuGet dependency
# resolution won't attempt to resolve packages dependencies again (as it was already done
# during the prebuild steps above).
# The downside is that online packages that were already downloaded to .nuget/packages folder
# will be available to get loaded.
# Users that require loading additional packages should use the iqsharp-base image instead.
    rm ${HOME}/NuGet.config && \
    echo "<?xml version=\"1.0\" encoding=\"utf-8\"?>\
          <configuration>\
              <packageSources>\
                   <clear />\
              </packageSources>\
          </configuration>\
    " > ${HOME}/.nuget/NuGet/NuGet.Config

# Set the working directory to $HOME (/home/jovyan/)
WORKDIR ${HOME}

# Set default command when running a Docker container instance
CMD ["jupyter", "notebook", "--port=8888", "--no-browser", "--ip=0.0.0.0"]<|MERGE_RESOLUTION|>--- conflicted
+++ resolved
@@ -1,11 +1,7 @@
 # We use the iqsharp-base image, as that includes
 # the .NET Core SDK, IQ#, and Jupyter Notebook already
 # installed for us.
-<<<<<<< HEAD
-FROM mcr.microsoft.com/quantum/iqsharp-base:0.12.20082515-beta
-=======
 FROM mcr.microsoft.com/quantum/iqsharp-base:0.12.20082513
->>>>>>> 75622b8f
 
 # Add metadata indicating that this image is used for the katas.
 ENV IQSHARP_HOSTING_ENV=KATAS_DOCKERFILE
