# We use the iqsharp-base image, as that includes
# the .NET Core SDK, IQ#, and Jupyter Notebook already
# installed for us.
FROM mcr.microsoft.com/quantum/iqsharp-base:0.8.1907.1701

<<<<<<< HEAD
# Add metadata indicating that this image is used for the katas.
ENV IQSHARP_HOSTING_ENV=KATAS_DOCKERFILE
=======
# install qsharp and the notebook packages
RUN pip install --no-cache --upgrade pip && \
    pip install --no-cache notebook qsharp==0.8.1907.1701

# pre-requisites for .NET SDK
RUN apt-get update && apt-get -y install wget && \
    apt-get update && apt-get -y install pgp && \
    apt-get update && apt-get -y install libgomp1 && \
# add vim for editing local files:
    apt-get update && apt-get -y install vim

# install .NET SDK 2.2
RUN wget -qO- https://packages.microsoft.com/keys/microsoft.asc | gpg --dearmor > microsoft.asc.gpg && \
    mv microsoft.asc.gpg /etc/apt/trusted.gpg.d/ && \
    wget -q https://packages.microsoft.com/config/debian/9/prod.list && \
    mv prod.list /etc/apt/sources.list.d/microsoft-prod.list && \
    chown root:root /etc/apt/trusted.gpg.d/microsoft.asc.gpg && \
    chown root:root /etc/apt/sources.list.d/microsoft-prod.list && \
    apt-get -y install apt-transport-https && \
    apt-get -y update && \
    apt-get -y install dotnet-sdk-2.2

# create user with a home directory
# Required for mybinder.org
ARG NB_USER=jovyan
ARG NB_UID=1000
ENV USER=${NB_USER} \
    HOME=/home/${NB_USER}

RUN adduser --disabled-password \
    --gecos "Default user" \
    --uid ${NB_UID} \
    ${NB_USER}
WORKDIR ${HOME}
USER ${USER}

# Make sure .net tools is in the path
ENV PATH=$PATH:${HOME}/dotnet:${HOME}/.dotnet/tools \
    DOTNET_ROOT=${HOME}/dotnet \
    IQSHARP_HOSTING_ENV=KATAS_DOCKERFILE

# install IQSharp
RUN dotnet tool install -g Microsoft.Quantum.IQSharp --version 0.8.1907.1701
RUN dotnet iqsharp install --user --path-to-tool="$(which dotnet-iqsharp)"
>>>>>>> 3c757f27

# Make sure the contents of our repo are in ${HOME}
# Required for mybinder.org
COPY . ${HOME}
USER root
RUN chown -R ${USER} ${HOME} && \
    chmod +x ${HOME}/build/*.sh
USER ${USER}

# Pre-exec notebooks to improve first-use start time
RUN ${HOME}/build/prebuild-kata.sh BasicGates
RUN ${HOME}/build/prebuild-kata.sh CHSHGame
RUN ${HOME}/build/prebuild-kata.sh DeutschJozsaAlgorithm
RUN ${HOME}/build/prebuild-kata.sh GHZGame
RUN ${HOME}/build/prebuild-kata.sh GroversAlgorithm
RUN ${HOME}/build/prebuild-kata.sh JointMeasurements
RUN ${HOME}/build/prebuild-kata.sh MagicSquareGame
RUN ${HOME}/build/prebuild-kata.sh Measurements
RUN ${HOME}/build/prebuild-kata.sh QEC_BitFlipCode
RUN ${HOME}/build/prebuild-kata.sh SolveSATWithGrover
RUN ${HOME}/build/prebuild-kata.sh SuperdenseCoding
RUN ${HOME}/build/prebuild-kata.sh Superposition
RUN ${HOME}/build/prebuild-kata.sh Teleportation
RUN ${HOME}/build/prebuild-kata.sh tutorials/DeutschJozsaAlgorithm DeutschJozsaAlgorithmTutorial.ipynb<|MERGE_RESOLUTION|>--- conflicted
+++ resolved
@@ -3,76 +3,29 @@
 # installed for us.
 FROM mcr.microsoft.com/quantum/iqsharp-base:0.8.1907.1701
 
-<<<<<<< HEAD
 # Add metadata indicating that this image is used for the katas.
 ENV IQSHARP_HOSTING_ENV=KATAS_DOCKERFILE
-=======
-# install qsharp and the notebook packages
-RUN pip install --no-cache --upgrade pip && \
-    pip install --no-cache notebook qsharp==0.8.1907.1701
-
-# pre-requisites for .NET SDK
-RUN apt-get update && apt-get -y install wget && \
-    apt-get update && apt-get -y install pgp && \
-    apt-get update && apt-get -y install libgomp1 && \
-# add vim for editing local files:
-    apt-get update && apt-get -y install vim
-
-# install .NET SDK 2.2
-RUN wget -qO- https://packages.microsoft.com/keys/microsoft.asc | gpg --dearmor > microsoft.asc.gpg && \
-    mv microsoft.asc.gpg /etc/apt/trusted.gpg.d/ && \
-    wget -q https://packages.microsoft.com/config/debian/9/prod.list && \
-    mv prod.list /etc/apt/sources.list.d/microsoft-prod.list && \
-    chown root:root /etc/apt/trusted.gpg.d/microsoft.asc.gpg && \
-    chown root:root /etc/apt/sources.list.d/microsoft-prod.list && \
-    apt-get -y install apt-transport-https && \
-    apt-get -y update && \
-    apt-get -y install dotnet-sdk-2.2
-
-# create user with a home directory
-# Required for mybinder.org
-ARG NB_USER=jovyan
-ARG NB_UID=1000
-ENV USER=${NB_USER} \
-    HOME=/home/${NB_USER}
-
-RUN adduser --disabled-password \
-    --gecos "Default user" \
-    --uid ${NB_UID} \
-    ${NB_USER}
-WORKDIR ${HOME}
-USER ${USER}
-
-# Make sure .net tools is in the path
-ENV PATH=$PATH:${HOME}/dotnet:${HOME}/.dotnet/tools \
-    DOTNET_ROOT=${HOME}/dotnet \
-    IQSHARP_HOSTING_ENV=KATAS_DOCKERFILE
-
-# install IQSharp
-RUN dotnet tool install -g Microsoft.Quantum.IQSharp --version 0.8.1907.1701
-RUN dotnet iqsharp install --user --path-to-tool="$(which dotnet-iqsharp)"
->>>>>>> 3c757f27
 
 # Make sure the contents of our repo are in ${HOME}
 # Required for mybinder.org
 COPY . ${HOME}
 USER root
 RUN chown -R ${USER} ${HOME} && \
-    chmod +x ${HOME}/build/*.sh
+    chmod +x ${HOME}/scripts/*.sh
 USER ${USER}
 
 # Pre-exec notebooks to improve first-use start time
-RUN ${HOME}/build/prebuild-kata.sh BasicGates
-RUN ${HOME}/build/prebuild-kata.sh CHSHGame
-RUN ${HOME}/build/prebuild-kata.sh DeutschJozsaAlgorithm
-RUN ${HOME}/build/prebuild-kata.sh GHZGame
-RUN ${HOME}/build/prebuild-kata.sh GroversAlgorithm
-RUN ${HOME}/build/prebuild-kata.sh JointMeasurements
-RUN ${HOME}/build/prebuild-kata.sh MagicSquareGame
-RUN ${HOME}/build/prebuild-kata.sh Measurements
-RUN ${HOME}/build/prebuild-kata.sh QEC_BitFlipCode
-RUN ${HOME}/build/prebuild-kata.sh SolveSATWithGrover
-RUN ${HOME}/build/prebuild-kata.sh SuperdenseCoding
-RUN ${HOME}/build/prebuild-kata.sh Superposition
-RUN ${HOME}/build/prebuild-kata.sh Teleportation
-RUN ${HOME}/build/prebuild-kata.sh tutorials/DeutschJozsaAlgorithm DeutschJozsaAlgorithmTutorial.ipynb+RUN ${HOME}/scripts/prebuild-kata.sh BasicGates
+RUN ${HOME}/scripts/prebuild-kata.sh CHSHGame
+RUN ${HOME}/scripts/prebuild-kata.sh DeutschJozsaAlgorithm
+RUN ${HOME}/scripts/prebuild-kata.sh GHZGame
+RUN ${HOME}/scripts/prebuild-kata.sh GroversAlgorithm
+RUN ${HOME}/scripts/prebuild-kata.sh JointMeasurements
+RUN ${HOME}/scripts/prebuild-kata.sh MagicSquareGame
+RUN ${HOME}/scripts/prebuild-kata.sh Measurements
+RUN ${HOME}/scripts/prebuild-kata.sh QEC_BitFlipCode
+RUN ${HOME}/scripts/prebuild-kata.sh SolveSATWithGrover
+RUN ${HOME}/scripts/prebuild-kata.sh SuperdenseCoding
+RUN ${HOME}/scripts/prebuild-kata.sh Superposition
+RUN ${HOME}/scripts/prebuild-kata.sh Teleportation
+RUN ${HOME}/scripts/prebuild-kata.sh tutorials/DeutschJozsaAlgorithm DeutschJozsaAlgorithmTutorial.ipynb