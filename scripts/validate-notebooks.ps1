--- conflicted
+++ resolved
@@ -87,17 +87,10 @@
     $ErrorActionPreference = 'Continue'
     if ($env:SYSTEM_DEBUG -eq "true") {
         # Redirect stderr output to stdout to prevent an exception being incorrectly thrown.
-<<<<<<< HEAD
-        jupyter nbconvert $CheckNotebook --execute --to html --ExecutePreprocessor.timeout=120 --ExecutePreprocessor.startup_timeout=180 --log-level=DEBUG 2>&1 | %{ "$_"}
-    } else {
-        # Redirect stderr output to stdout to prevent an exception being incorrectly thrown.
-        jupyter nbconvert $CheckNotebook --execute --to html --ExecutePreprocessor.timeout=120 --ExecutePreprocessor.startup_timeout=180 2>&1 | %{ "$_"}
-=======
         jupyter nbconvert $CheckNotebook --execute --to html --ExecutePreprocessor.timeout=300 --log-level=DEBUG 2>&1 | %{ "$_"}
     } else {
         # Redirect stderr output to stdout to prevent an exception being incorrectly thrown.
         jupyter nbconvert $CheckNotebook --execute --to html --ExecutePreprocessor.timeout=300 2>&1 | %{ "$_"}
->>>>>>> 3f4fe4f3
     }
     $ErrorActionPreference = 'Stop'
 
