# Copyright (c) Microsoft Corporation. All rights reserved.
# Licensed under the MIT License.

& "$PSScriptRoot/set-env.ps1"

# Install iqsharp if not installed yet.

Write-Host ("Installing IQ# tool.")
$install = $False

# Install iqsharp if not installed yet.
try {
    $install = [string]::IsNullOrWhitespace((dotnet tool list --tool-path $Env:TOOLS_DIR | Select-String -Pattern "microsoft.quantum.iqsharp"))
} catch {
    Write-Host ("`dotnet iqsharp --version` threw error: " + $_)
    $install = $True
}

if ($install) {
    try {
        Write-Host ("Installing Microsoft.Quantum.IQSharp at $Env:TOOLS_DIR")
<<<<<<< HEAD
        dotnet tool install Microsoft.Quantum.IQSharp --version 0.12.20082515-beta --tool-path $Env:TOOLS_DIR
=======
        dotnet tool install Microsoft.Quantum.IQSharp --version 0.12.20082513 --tool-path $Env:TOOLS_DIR
>>>>>>> 75622b8f

        # dotnet-iqsharp writes some output to stderr, which causes Powershell to throw
        # unless $ErrorActionPreference is set to 'Continue'.
        $ErrorActionPreference = 'Continue'
        $path = (Get-Item "$Env:TOOLS_DIR\dotnet-iqsharp*").FullName
        # Redirect stderr output to stdout to prevent an exception being incorrectly thrown.
        & $path install --user --path-to-tool $path 2>&1 | %{ "$_"}
        Write-Host "iq# kernel installed ($LastExitCode)"
    } catch {
        Write-Host ("iq# installation threw error: " + $_)
        Write-Host ("iq# might not be correctly installed.")
    } finally {
        $ErrorActionPreference = 'Stop'
    }
} else {
    Write-Host ("Microsoft.Quantum.IQSharp is already installed in this host.")
}

# Azure DevOps agent failing with "PowerShell exited with code '1'."
# For now, guarantee this script succeeds:
exit 0<|MERGE_RESOLUTION|>--- conflicted
+++ resolved
@@ -19,11 +19,7 @@
 if ($install) {
     try {
         Write-Host ("Installing Microsoft.Quantum.IQSharp at $Env:TOOLS_DIR")
-<<<<<<< HEAD
-        dotnet tool install Microsoft.Quantum.IQSharp --version 0.12.20082515-beta --tool-path $Env:TOOLS_DIR
-=======
         dotnet tool install Microsoft.Quantum.IQSharp --version 0.12.20082513 --tool-path $Env:TOOLS_DIR
->>>>>>> 75622b8f
 
         # dotnet-iqsharp writes some output to stderr, which causes Powershell to throw
         # unless $ErrorActionPreference is set to 'Continue'.
