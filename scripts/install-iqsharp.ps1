--- conflicted
+++ resolved
@@ -4,12 +4,6 @@
 & "$PSScriptRoot/set-env.ps1"
 
 # Install iqsharp if not installed yet.
-<<<<<<< HEAD
-=======
-dotnet iqsharp --version
-If ($LastExitCode -ne 0) {
-    dotnet tool install Microsoft.Quantum.IQSharp --version 0.10.2002.2610 --tool-path $Env:TOOLS_DIR
->>>>>>> 678768bb
 
 Write-Host ("Installing IQ# tool.")
 $install = $False
@@ -26,7 +20,7 @@
 if ($install) {
     try {
         Write-Host ("Installing Microsoft.Quantum.IQSharp at $Env:TOOLS_DIR")
-        dotnet tool install Microsoft.Quantum.IQSharp --version 0.10.1911.1607 --tool-path $Env:TOOLS_DIR
+        dotnet tool install Microsoft.Quantum.IQSharp --version 0.10.2002.2610 --tool-path $Env:TOOLS_DIR
 
         $path = (Get-Item "$Env:TOOLS_DIR\dotnet-iqsharp*").FullName
         & $path install --user --path-to-tool $path
