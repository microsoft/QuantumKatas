--- conflicted
+++ resolved
@@ -11,12 +11,7 @@
   </ItemGroup>
 
   <ItemGroup>
-<<<<<<< HEAD
-    <PackageReference Include="Microsoft.Quantum.MachineLearning" Version="0.24.208024" />
+    <PackageReference Include="Microsoft.Quantum.MachineLearning" Version="0.24.210930" />
     <PackageReference Include="System.Text.Json" Version="6.0.3" />
-=======
-    <PackageReference Include="Microsoft.Quantum.MachineLearning" Version="0.24.210930" />
-    <PackageReference Include="System.Text.Json" Version="4.7.2" />
->>>>>>> 2184f7e8
   </ItemGroup>
 </Project>