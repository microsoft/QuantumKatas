--- conflicted
+++ resolved
@@ -236,11 +236,7 @@
     "\n",
     "<br/>\n",
     "<details>\n",
-<<<<<<< HEAD
     "    <summary>Need a hint? Click <a href=\"https://docs.microsoft.com/en-us/qsharp/api/qsharp/microsoft.quantum.intrinsic.ry\">here</a></summary>\n",
-=======
-    "  <summary><b>Need a hint? Click here</b></summary>\n",
->>>>>>> b3234526
     "  Ry operation applies a rotation by a given angle in counterclockwise direction.\n",
     "</details>"
    ]
